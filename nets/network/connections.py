#!/usr/bin/env python3
# -*- coding: utf-8 -*-
# network/connections.py
"""Connection classes."""

# pylint:disable=missing-docstring

import csv
from copy import deepcopy
from os.path import join

from .. import save
from .nest_object import NestObject
from .utils import if_not_created

# List of Connection and ConnectionModel parameters (and their default values
# that shouldn't be considered as 'nest_parameters'
NON_NEST_CONNECTION_PARAMS = {
    'type': 'topological',  # 'Topological'
    'dump_connection': False,
    'plot_connection': False,
<<<<<<< HEAD
    'recorders': {},
    'synapse_label': None,  # (int or None). Only for *_lbl synapse models
=======
>>>>>>> e135f1b8
    'save': [],
}


class ConnectionModel(NestObject):
    """Represent a NEST connection model.

    The nest parameters (`self.nest_params`) of a ConnectionModel object contain
    the base nest parameters used in Connection objects. The parameters that
    should not be considered as "nest-parameters" (listed along with their
    default values in the global variable NON_NEST_CONNECTION_PARAMS) are popped
    off the `self.nest_params` dictionary and kept in the `self.params`
    attribute.
    The population-to-population Connection objects inherit from both the params
    and the nest_params dictionaries.
    """

    def __init__(self, name, all_params):
        # Pop off the params that shouldn't be considered as NEST parameters
        nest_params = deepcopy(dict(all_params))
        params = {}
        for non_nest_param, default in NON_NEST_CONNECTION_PARAMS.items():
            params[non_nest_param] = nest_params.pop(non_nest_param, default)
        # We now save the params and nest_params dictionaries as attributes
        super().__init__(name, params)
        self.nest_params = nest_params
        # Check that the connection types are recognized and nothing is missing.
        assert self.type in ['topological']

    @property
    def type(self):
        return self.params['type']


class BaseConnection(NestObject):
    """Base class for all population-to-population connections.

    A Connection consists in synapses between two populations that have a
    specific  model. Population-to-population connections are specified
    in the ``connections`` network/topology parameter. Connection models are
    specified in the ``connection_models`` network parameter.

    ``(<connection_model_name>, <source_layer_name>, <source_population_name>,
    <target_layer_name>, <target_population_name>)`` tuples fully specify each
    individual connection and should be unique. Refer to
    ``Network.build_connections`` for a description of how these arguments are
    parsed.

    Connection weights can be recorded by 'weight_recorder' devices,
    represented by ConnectionRecorder objects. Because the weight recorder
    device's GID must be specified in a synapse model's default parameters
    (using nest.SetDefaults or nest.CopyModel), the actual NEST synapse model
    used by a connection (`self.nest_synapse_model`) might be different from the
    one specified in the connection's parameters (`self.base_synapse_model`)

    Args:
        model (ConnectionModel): ConnectionModel object. Provide base
            'params' and 'nest_params' parameter dictionaries.
        source_layer, target_layer (Layer): source and target Layer object
        source_population, target_population (str | None): Name of the
            source and target population. If None, all populations are used.
            Wrapper for the `sources` and `targets` `nest.ConnectLayers`
            parameters.
    """

    # TODO: Make some methods private?
    # pylint: disable=too-many-instance-attributes,too-many-public-methods

    def __init__(self, model, source_layer, source_population, target_layer,
                 target_population):
        """Initialize Connection object."""
        ##
        # Inherit params and nest_params from connection model
        self.params = dict(model.params)
        self.nest_params = dict(model.nest_params)
        super().__init__(model.name, self.params)
        ##
        # Define the source and targets
        self.model = model
<<<<<<< HEAD
        self.source = source
        self.source_population = connection_dict.get('source_population', None)
        self.target = target
        self.target_population = connection_dict.get('target_population', None)
        # By default, we consider the driver to be the source
        self.driver = 'source'
        self.driver_layer = self.source
        self.driver_population = self.source_population
        ##
        # Synapse model is retrieved from nest_params
        # The synapse model used in NEST might have a different name since we
        # need to change the default parameters of a synapse to specify the
        # weight recorder
        self._synapse_model = self.nest_params['synapse_model']
        self._nest_synapse_model = None
        ##
        # Synapse label is set in the defaults of the nest synapse model in
        # `create_nest_synapse_model` and can be used to query effectively the
        # connections of a certain preojection.
        self._synapse_label = None
        # Initialize the recorders
        self.recorders = [
            ConnectionRecorder(recorder_name, recorder_params)
            for recorder_name, recorder_params
            in self.params['recorders'].items()
        ]
        assert len(self.recorders) < 2  # Only a single recorder type so far...
        self.check()
=======
        self.source = source_layer
        self.target = target_layer
        self.source_population = source_population
        if self.source_population:
            self.nest_params['sources'] = {'model': self.source_population}
        self.target_population = target_population
        if self.target_population:
            self.nest_params['targets'] = {'model': self.target_population}
        #
        # Base synapse model is retrieved from nest_params. If a weight_recorder
        # is created for this connection, a different synapse model will be used
        self._base_synapse_model = self.nest_params['synapse_model']
        self._nest_synapse_model = self.nest_params['synapse_model']
        self.validate_connection()
>>>>>>> e135f1b8

    # Properties:
    @property
    def base_synapse_model(self):
        """Return synapse model specified in Connection's model."""
        return self._nest_synapse_model

    @property
    def nest_synapse_model(self):
        """Return synapse model used in NEST for this connection.

        May differ from self.base_synapse_model to allow recording to a
        weight_recorder.
        """
        return self._nest_synapse_model

    @property
    def dump_connection(self):
        return self.params['dump_connection']

    @property
    def plot_connection(self):
        return self.params['plot_connection']

    def __str__(self):
        return '-'.join([
            self.name,
            self.source.name, str(self.source_population),
            self.target.name, str(self.target_population),
        ])

    def __lt__(self, other):
        return self.__str__() < other.__str__()

    # Creation and connection

    @if_not_created
    def create(self):
<<<<<<< HEAD
        """Create the connections in NEST and the connection recorders.

        Should use in order the following steps:
            1- create recorders
            2- create nest_synapse_model
            3- connect
        """
        # Create recorder objects
        self.create_recorders()
        # Get the NEST synapse model (different from synapse model if we record
        # the connection
        self.create_nest_synapse_model()
        # Update the nest_parameters to get the proper connection weight, set
        # the proper nest_synapse_model, etc
        self.update_nest_params()
        # Actually create the connections in NEST
        self._connect()

    def create_recorders(self):
        """Create and connect the connection recorders."""
        conn_params = {
            "connection_name": self.__str__,
            "src_layer_name": self.source.name,
            "src_population_name": self.source_population,
            "src_gids": self.source_gids(),
            "tgt_layer_name": self.target.name,
            "tgt_population_name": self.target_population,
            "tgt_gids": self.target_gids(),
            "synapse_model": self.synapse_model,
        }
        for recorder in self.recorders:
            recorder.create(conn_params)

    def create_nest_synapse_model(self):
        """Create a new synapse model for the specific connection.

        We can change the defaults of the new `nest_synapse_model` to either:
        - send spikes to the recorder
        - set a label for that synapse for easy later query.
        """
        import nest
        # By default `nest_synapse_model` is just `synapse_model`
        self._nest_synapse_model = self.synapse_model
        if not self.recorders and self.params['synapse_label'] is None:
            return
        # If we either want to set a label, or record the synapse, we create a
        # new model and change its default params accordingly
        self._nest_synapse_model = self.nest_synapse_model_name()
        nest.CopyModel(self.synapse_model, self._nest_synapse_model)
        # Set the recorder
        if self.recorders:
            recorder = self.recorders[0]
            assert recorder.type == 'weight_recorder'
            nest.SetDefaults(self._nest_synapse_model,
                             {
                                 recorder.type: recorder.gid[0]
                             })
        # Set the synapse label
        synapse_label = self.params['synapse_label']
        if synapse_label is not None:
            assert type(self.params['synapse_label']) == int
            assert 'synapse_model' in nest.GetDefaults(self._nest_synapse_model)
            assert 'synapse_label' in nest.GetDefaults(self._nest_synapse_model), \
                    (f'\nConnection: {self.name}: \n'
                     'Attempting to set synapse label on a nest synapse model'
                     ' that does not support labels. Use a *_lbl synapse model'
                     ' (eg static_synapse_lbl)')
            nest.SetDefaults(self._nest_synapse_model,
                             {
                                 'synapse_label': self.params['synapse_label']
                             })
            self._synapse_label = synapse_label

    def nest_synapse_model_name(self):
        return f"{self.synapse_model}-{self.__str__}"
=======
        """Create the connections in NEST and the connection recorders."""
        pass

    def connect_connection_recorder(self, recorder_type='weight_recorder',
                                    recorder_gid=None):
        """Create and use new synapse model connected to a ConnectionRecorder.
>>>>>>> e135f1b8

        The new `nest_synapse_model` will be used during creation rather than
        the `base_synapse_model` specified in the nest parameters.
        """
        import nest
<<<<<<< HEAD
        sources, targets, params = self.format_conns()
        nest.Connect(sources, targets,
                     conn_spec='one_to_one',
                     syn_spec=params)

    def format_conns(self):
        """Format the self.conns() dict in a form suitable for nest.Connect."""
        all_conns = list(itertools.chain(*self.conns.values()))
        sources = [conn.params['source'] for conn in all_conns]
        targets = [conn.params['target'] for conn in all_conns]
        params = {'weight': [conn.params['weight'] for conn in all_conns],
                  'delay': [conn.params['delay'] for conn in all_conns],
                  'model': self.nest_synapse_model}
        return sources, targets, params
=======
        if recorder_type == 'weight_recorder':
            # If we want to record the synapse, we create a new model and change
            # its default params so that it connects to the weight recorder
            self._nest_synapse_model = self.nest_synapse_model_name()
            nest.CopyModel(
                self._base_synapse_model,
                self._nest_synapse_model,
                {
                    recorder_type: recorder_gid
                }
            )
            # Use modified synapse model for connection
            self.nest_params['synapse_model'] = self._nest_synapse_model
        else:
            raise ValueError(f"ConnectionRecorder type `{recorder_type}` not"
                             "recognized")

    def nest_synapse_model_name(self):
        return f"{self._base_synapse_model}-{self.__str__()}"
>>>>>>> e135f1b8

    # Connection dumping  to file

    def dump(self, output_dir):
        # TODO: Query using synapse labels to identify connections with same
        # source pop, target pop and synapse model
        import nest
        if self.dump_connection:
            conns = nest.GetConnections(
                source=self.source.gids(population=self.source_population),
                target=self.target.gids(population=self.target_population),
                synapse_model=self.nest_synapse_model)
            # We save: source_gid, target_gid, synapse_model, weight, delay
            with open(join(save.output_subdir(output_dir, 'dump'),
                           self.__str__), 'w') as f:
                writer = csv.writer(f, delimiter='\t')
                writer.writerows(self.format_dump(conns))
        import warnings
        warnings.warn('Double check the synapse models vs nest_synapse_model')

    @staticmethod
    def format_dump(conns):
        import nest
        formatted = []
        for conn in conns:
            status = nest.GetStatus((conn,))[0]
            formatted.append((status['source'],
                              status['target'],
                              str(status['synapse_model']),
                              status['weight'],
                              status['delay']))
        return sorted(formatted)

    # Save and plot stuff

    def save(self, output_dir):
        self.save_synapse_state(output_dir)

    def save_synapse_state(self, output_dir):
        """Save using a GetConnections() call."""
        for field in self.params['save']:
            # TODO
            print('TODO: save connection ', field, ' in ', output_dir)

    def save_plot(self, output_dir):
        if self.plot_connection:
            import matplotlib.pyplot as plt
            fig = self.plot_conn()  # pylint: disable=unused-variable
            plt.savefig(join(save.output_subdir(output_dir, 'connections'),
                             self.__str__))
            plt.close()

    def plot_conn(self):
        """Plot the targets of a unit using nest.topology function."""
        # TODO: Get our own version so we can plot convergent connections
        import nest.topology as tp
        import matplotlib.pyplot as plt
        fig, ax = plt.subplots()  # pylint:disable=invalid-name
        tp.PlotLayer(self.target.gid, fig)
        ctr = self.source.find_center_element(population=self.source_population)
        # Plot the kernel and mask if the connection is topological
        try:
            tp.PlotKernel(ax, ctr,
                          self.nest_params['mask'],
                          kern=self.nest_params['kernel'],
                          kernel_color='green')
        except (AttributeError, KeyError, ValueError):
            # AttributeError, KeyError: if no nest_params mask or kernel
            # ValueError: if the mask or kernel cannot be plotted (custom mask)
            pass
        try:
            tp.PlotTargets(ctr,
                           self.target.gid,
                           tgt_model=self.target_population,
                           syn_type=self.synapse_model,
                           fig=fig,
                           tgt_size=40,
                           src_size=250,
                           tgt_color='red')
        except ValueError:
            print(f"Not plotting targets: the center unit {ctr[0]} has no "
                  f"target within connection {self.__str__}")
        plt.suptitle(f"Plot of targets of a single source unit.\n"
                     f"Target units' pop: {self.target.name},"
                     f"{str(self.target_population)} (targets in red),\n"
                     f"Source unit's population: {self.source.name},"
                     f"{str(self.source_population)}\n"
                     f"Connection name: {self.name},\n", fontsize=7)
        footnote = ("NB: The actual connection probability might be smaller "
                    "than it seems if there is multiple units per grid position"
                    " in the target population(s)")
        ax.annotate(footnote, xy=(1, 0), xycoords='axes fraction', fontsize=5,
                    xytext=(0, -15), textcoords='offset points',
                    ha='right', va='top')
        return fig

    def validate_connection(self):
        """Check the connection to avoid bad errors.

        Raise ValueError if:
            1. ``InputLayer`` layers are never targets
            2. The source population of ``InputLayer`` layers is
                ``parrot_neuron``
        """

        if type(self.target).__name__ == 'InputLayer':
            raise ValueError(
                f"Invalid target in connection {str(self)}: `InputLayer` layers"
                f" cannot be connection targets."
            )
        if (
            type(self.source).__name__ == 'InputLayer'
            and self.source_population != self.source.PARROT_MODEL
        ):
            raise ValueError(
                f"Invalid source population for connection {str(self)}: "
                f" the source population of connections must be"
                f"{self.source.PARROT_MODEL} for `InputLayer` layers"
            )


class TopoConnection(BaseConnection):
    """Represent a topological connection."""

<<<<<<< HEAD
    def __init__(self, source, target, model, conn_dict):
        super().__init__(source, target, model, conn_dict)

    # Creation functions not inherited from BaseConnection

    def get_connections(self):
        pass

    def update_nest_params(self):
        """Update in place self.nest_params.

        - Set source and target populations,
        - Set NEST synapse model (possibly different from self.synapse_model)
        """
        # TODO: Get a view of the kernel, mask, and weights inherited from the
        # connection model
        self.set_populations_nest_params()
        self.set_synapse_model_nest_params()

    def set_synapse_model_nest_params(self):
        """Update the synapse_model given to NEST."""
        self.nest_params['synapse_model'] = self.nest_synapse_model

    def set_populations_nest_params(self):
        """Set the source and target populations in self.nest_params."""
        if self.source_population:
            self.nest_params['sources'] = {'model': self.source_population}
        if self.target_population:
            self.nest_params['targets'] = {'model': self.target_population}

    def _connect(self):
=======
    def __init__(self, *args):
        super().__init__(*args)

    # Creation functions not inherited from BaseConnection

    @if_not_created
    def create(self):
        """Create the connections in NEST."""
>>>>>>> e135f1b8
        self.source.connect(self.target, self.nest_params)<|MERGE_RESOLUTION|>--- conflicted
+++ resolved
@@ -19,11 +19,6 @@
     'type': 'topological',  # 'Topological'
     'dump_connection': False,
     'plot_connection': False,
-<<<<<<< HEAD
-    'recorders': {},
-    'synapse_label': None,  # (int or None). Only for *_lbl synapse models
-=======
->>>>>>> e135f1b8
     'save': [],
 }
 
@@ -103,36 +98,6 @@
         ##
         # Define the source and targets
         self.model = model
-<<<<<<< HEAD
-        self.source = source
-        self.source_population = connection_dict.get('source_population', None)
-        self.target = target
-        self.target_population = connection_dict.get('target_population', None)
-        # By default, we consider the driver to be the source
-        self.driver = 'source'
-        self.driver_layer = self.source
-        self.driver_population = self.source_population
-        ##
-        # Synapse model is retrieved from nest_params
-        # The synapse model used in NEST might have a different name since we
-        # need to change the default parameters of a synapse to specify the
-        # weight recorder
-        self._synapse_model = self.nest_params['synapse_model']
-        self._nest_synapse_model = None
-        ##
-        # Synapse label is set in the defaults of the nest synapse model in
-        # `create_nest_synapse_model` and can be used to query effectively the
-        # connections of a certain preojection.
-        self._synapse_label = None
-        # Initialize the recorders
-        self.recorders = [
-            ConnectionRecorder(recorder_name, recorder_params)
-            for recorder_name, recorder_params
-            in self.params['recorders'].items()
-        ]
-        assert len(self.recorders) < 2  # Only a single recorder type so far...
-        self.check()
-=======
         self.source = source_layer
         self.target = target_layer
         self.source_population = source_population
@@ -147,7 +112,6 @@
         self._base_synapse_model = self.nest_params['synapse_model']
         self._nest_synapse_model = self.nest_params['synapse_model']
         self.validate_connection()
->>>>>>> e135f1b8
 
     # Properties:
     @property
@@ -186,111 +150,17 @@
 
     @if_not_created
     def create(self):
-<<<<<<< HEAD
-        """Create the connections in NEST and the connection recorders.
-
-        Should use in order the following steps:
-            1- create recorders
-            2- create nest_synapse_model
-            3- connect
-        """
-        # Create recorder objects
-        self.create_recorders()
-        # Get the NEST synapse model (different from synapse model if we record
-        # the connection
-        self.create_nest_synapse_model()
-        # Update the nest_parameters to get the proper connection weight, set
-        # the proper nest_synapse_model, etc
-        self.update_nest_params()
-        # Actually create the connections in NEST
-        self._connect()
-
-    def create_recorders(self):
-        """Create and connect the connection recorders."""
-        conn_params = {
-            "connection_name": self.__str__,
-            "src_layer_name": self.source.name,
-            "src_population_name": self.source_population,
-            "src_gids": self.source_gids(),
-            "tgt_layer_name": self.target.name,
-            "tgt_population_name": self.target_population,
-            "tgt_gids": self.target_gids(),
-            "synapse_model": self.synapse_model,
-        }
-        for recorder in self.recorders:
-            recorder.create(conn_params)
-
-    def create_nest_synapse_model(self):
-        """Create a new synapse model for the specific connection.
-
-        We can change the defaults of the new `nest_synapse_model` to either:
-        - send spikes to the recorder
-        - set a label for that synapse for easy later query.
-        """
-        import nest
-        # By default `nest_synapse_model` is just `synapse_model`
-        self._nest_synapse_model = self.synapse_model
-        if not self.recorders and self.params['synapse_label'] is None:
-            return
-        # If we either want to set a label, or record the synapse, we create a
-        # new model and change its default params accordingly
-        self._nest_synapse_model = self.nest_synapse_model_name()
-        nest.CopyModel(self.synapse_model, self._nest_synapse_model)
-        # Set the recorder
-        if self.recorders:
-            recorder = self.recorders[0]
-            assert recorder.type == 'weight_recorder'
-            nest.SetDefaults(self._nest_synapse_model,
-                             {
-                                 recorder.type: recorder.gid[0]
-                             })
-        # Set the synapse label
-        synapse_label = self.params['synapse_label']
-        if synapse_label is not None:
-            assert type(self.params['synapse_label']) == int
-            assert 'synapse_model' in nest.GetDefaults(self._nest_synapse_model)
-            assert 'synapse_label' in nest.GetDefaults(self._nest_synapse_model), \
-                    (f'\nConnection: {self.name}: \n'
-                     'Attempting to set synapse label on a nest synapse model'
-                     ' that does not support labels. Use a *_lbl synapse model'
-                     ' (eg static_synapse_lbl)')
-            nest.SetDefaults(self._nest_synapse_model,
-                             {
-                                 'synapse_label': self.params['synapse_label']
-                             })
-            self._synapse_label = synapse_label
-
-    def nest_synapse_model_name(self):
-        return f"{self.synapse_model}-{self.__str__}"
-=======
         """Create the connections in NEST and the connection recorders."""
         pass
 
     def connect_connection_recorder(self, recorder_type='weight_recorder',
                                     recorder_gid=None):
         """Create and use new synapse model connected to a ConnectionRecorder.
->>>>>>> e135f1b8
 
         The new `nest_synapse_model` will be used during creation rather than
         the `base_synapse_model` specified in the nest parameters.
         """
         import nest
-<<<<<<< HEAD
-        sources, targets, params = self.format_conns()
-        nest.Connect(sources, targets,
-                     conn_spec='one_to_one',
-                     syn_spec=params)
-
-    def format_conns(self):
-        """Format the self.conns() dict in a form suitable for nest.Connect."""
-        all_conns = list(itertools.chain(*self.conns.values()))
-        sources = [conn.params['source'] for conn in all_conns]
-        targets = [conn.params['target'] for conn in all_conns]
-        params = {'weight': [conn.params['weight'] for conn in all_conns],
-                  'delay': [conn.params['delay'] for conn in all_conns],
-                  'model': self.nest_synapse_model}
-        return sources, targets, params
-=======
         if recorder_type == 'weight_recorder':
             # If we want to record the synapse, we create a new model and change
             # its default params so that it connects to the weight recorder
@@ -310,7 +180,6 @@
 
     def nest_synapse_model_name(self):
         return f"{self._base_synapse_model}-{self.__str__()}"
->>>>>>> e135f1b8
 
     # Connection dumping  to file
 
@@ -435,39 +304,6 @@
 class TopoConnection(BaseConnection):
     """Represent a topological connection."""
 
-<<<<<<< HEAD
-    def __init__(self, source, target, model, conn_dict):
-        super().__init__(source, target, model, conn_dict)
-
-    # Creation functions not inherited from BaseConnection
-
-    def get_connections(self):
-        pass
-
-    def update_nest_params(self):
-        """Update in place self.nest_params.
-
-        - Set source and target populations,
-        - Set NEST synapse model (possibly different from self.synapse_model)
-        """
-        # TODO: Get a view of the kernel, mask, and weights inherited from the
-        # connection model
-        self.set_populations_nest_params()
-        self.set_synapse_model_nest_params()
-
-    def set_synapse_model_nest_params(self):
-        """Update the synapse_model given to NEST."""
-        self.nest_params['synapse_model'] = self.nest_synapse_model
-
-    def set_populations_nest_params(self):
-        """Set the source and target populations in self.nest_params."""
-        if self.source_population:
-            self.nest_params['sources'] = {'model': self.source_population}
-        if self.target_population:
-            self.nest_params['targets'] = {'model': self.target_population}
-
-    def _connect(self):
-=======
     def __init__(self, *args):
         super().__init__(*args)
 
@@ -476,5 +312,4 @@
     @if_not_created
     def create(self):
         """Create the connections in NEST."""
->>>>>>> e135f1b8
         self.source.connect(self.target, self.nest_params)