--- conflicted
+++ resolved
@@ -264,10 +264,6 @@
 
 def remove_leading_null_chars(filepath):
     """Strip the first line of a file from "@" and "^" characters."""
-<<<<<<< HEAD
-    print(f'removing shit in {filepath}')
-=======
->>>>>>> 2ee2cfaa
     with open(filepath, 'rb') as fin:
         first_line = fin.readline().lstrip(b'\x00') # Remove all the @ and ^ from first
         lines = fin.readlines()
